--- conflicted
+++ resolved
@@ -1,10 +1,10 @@
 /**
- * \file            lwgsm_sys_freertos.c
+ * \file            lwgsm_sys_freeRTOS.c
  * \brief           System dependant functions for FreeRTOS
  */
 
 /*
- * Copyright (c) 2021 Tilen MAJERLE
+ * Copyright (c) 2021 Tilen MAJERLE and Ilya Kargapolov
  *
  * Permission is hereby granted, free of charge, to any person
  * obtaining a copy of this software and associated documentation
@@ -26,214 +26,364 @@
  * FROM, OUT OF OR IN CONNECTION WITH THE SOFTWARE OR THE USE OR
  * OTHER DEALINGS IN THE SOFTWARE.
  *
-<<<<<<< HEAD
- * Author:          Tilen MAJERLE <tilen@majerle.eu>,
- * Author:          Ilya Kargapolov <d3vil.st@gmail.com>
-=======
  * Authors:         Tilen MAJERLE <tilen@majerle.eu>,
  *                  Ilya Kargapolov <d3vil.st@gmail.com>
->>>>>>> 98924cfb
  * Version:         v0.1.0
  */
 #include "system/lwgsm_sys.h"
-#include "FreeRTOS.h"
-#include "task.h"
-#include "semphr.h"
+#include "freertos/FreeRTOS.h"
+#include "freertos/task.h"
+#include "freertos/queue.h"
+#include "freertos/semphr.h"
 
 #if !__DOXYGEN__
 
-/* Mutex ID for main protection */
 static SemaphoreHandle_t sys_mutex;
 
-typedef struct {
-    void* d;
-} freertos_mbox_t;
-
+/**
+ * \brief           Init system dependant parameters
+ *
+ * After this function is called,
+ * all other system functions must be fully ready.
+ *
+ * \return          `1` on success, `0` otherwise
+ */
 uint8_t
 lwgsm_sys_init(void) {
-<<<<<<< HEAD
-    sys_mutex = xSemaphoreCreateMutex();
-    return sys_mutex == NULL ? 0 : 1;
-=======
     sys_mutex = xSemaphoreCreateRecursiveMutex();
     xSemaphoreGiveRecursive(sys_mutex);
     return 1;
->>>>>>> 98924cfb
-}
-
+}
+
+/**
+ * \brief           Get current time in units of milliseconds
+ * \return          Current time in units of milliseconds
+ */
 uint32_t
 lwgsm_sys_now(void) {
     return xTaskGetTickCount() * portTICK_PERIOD_MS;
 }
 
+/**
+ * \brief           Protect middleware core
+ *
+ * Stack protection must support recursive mode.
+ * This function may be called multiple times,
+ * even if access has been granted before.
+ *
+ * \note            Most operating systems support recursive mutexes.
+ * \return          `1` on success, `0` otherwise
+ */
 uint8_t
 lwgsm_sys_protect(void) {
-    lwgsm_sys_mutex_lock(&sys_mutex);
-    return 1;
-}
-
+    return xSemaphoreTakeRecursive(sys_mutex, portMAX_DELAY) == pdTRUE;
+}
+
+/**
+ * \brief           Unprotect middleware core
+ *
+ * This function must follow number of calls of \ref lwgsm_sys_protect
+ * and unlock access only when counter reached back zero.
+ *
+ * \note            Most operating systems support recursive mutexes.
+ * \return          `1` on success, `0` otherwise
+ */
 uint8_t
 lwgsm_sys_unprotect(void) {
-<<<<<<< HEAD
-    lwgsm_sys_mutex_unlock(&sys_mutex);
-=======
     xSemaphoreGiveRecursive(sys_mutex);
->>>>>>> 98924cfb
-    return 1;
-}
-
+    return 1;
+}
+
+/**
+ * \brief           Create new recursive mutex
+ * \note            Recursive mutex has to be created as it may be locked multiple times before unlocked
+ * \param[out]      p: Pointer to mutex structure to allocate
+ * \return          `1` on success, `0` otherwise
+ */
 uint8_t
 lwgsm_sys_mutex_create(lwgsm_sys_mutex_t* p) {
     *p = xSemaphoreCreateRecursiveMutex();
+    xSemaphoreGive(*p);
     return *p != NULL;
 }
 
+/**
+ * \brief           Delete recursive mutex from system
+ * \param[in]       p: Pointer to mutex structure
+ * \return          `1` on success, `0` otherwise
+ */
 uint8_t
 lwgsm_sys_mutex_delete(lwgsm_sys_mutex_t* p) {
     vSemaphoreDelete(*p);
-    return 1;
-}
-
+    return *p == NULL;
+}
+
+/**
+ * \brief           Lock recursive mutex, wait forever to lock
+ * \param[in]       p: Pointer to mutex structure
+ * \return          `1` on success, `0` otherwise
+ */
 uint8_t
 lwgsm_sys_mutex_lock(lwgsm_sys_mutex_t* p) {
-    return xSemaphoreTakeRecursive(*p, portMAX_DELAY) == pdPASS;
-}
-
+    return xSemaphoreTakeRecursive(*p, portMAX_DELAY) == pdTRUE;
+}
+
+/**
+ * \brief           Unlock recursive mutex
+ * \param[in]       p: Pointer to mutex structure
+ * \return          `1` on success, `0` otherwise
+ */
 uint8_t
 lwgsm_sys_mutex_unlock(lwgsm_sys_mutex_t* p) {
-    return xSemaphoreGiveRecursive(*p) == pdPASS;
-}
-
+    return xSemaphoreGiveRecursive(*p) == pdTRUE;
+}
+
+/**
+ * \brief           Check if mutex structure is valid system
+ * \param[in]       p: Pointer to mutex structure
+ * \return          `1` on success, `0` otherwise
+ */
 uint8_t
 lwgsm_sys_mutex_isvalid(lwgsm_sys_mutex_t* p) {
     return p != NULL && *p != NULL;
 }
 
+/**
+ * \brief           Set recursive mutex structure as invalid
+ * \param[in]       p: Pointer to mutex structure
+ * \return          `1` on success, `0` otherwise
+ */
 uint8_t
 lwgsm_sys_mutex_invalid(lwgsm_sys_mutex_t* p) {
     *p = LWGSM_SYS_MUTEX_NULL;
     return 1;
 }
 
+/**
+ * \brief           Create a new binary semaphore and set initial state
+ * \note            Semaphore may only have `1` token available
+ * \param[out]      p: Pointer to semaphore structure to fill with result
+ * \param[in]       cnt: Count indicating default semaphore state:
+ *                     `0`: Take semaphore token immediately
+ *                     `1`: Keep token available
+ * \return          `1` on success, `0` otherwise
+ */
 uint8_t
 lwgsm_sys_sem_create(lwgsm_sys_sem_t* p, uint8_t cnt) {
     *p = xSemaphoreCreateBinary();
-
-    if (*p != NULL && cnt) {
-        xSemaphoreGive(*p);
-    }
+    xSemaphoreGive(*p);
+    if (!cnt)
+      xSemaphoreTake(*p, portMAX_DELAY);
     return *p != NULL;
 }
 
+/**
+ * \brief           Delete binary semaphore
+ * \param[in]       p: Pointer to semaphore structure
+ * \return          `1` on success, `0` otherwise
+ */
 uint8_t
 lwgsm_sys_sem_delete(lwgsm_sys_sem_t* p) {
     vSemaphoreDelete(*p);
-    return 1;
-}
-
+    return *p == NULL;
+}
+
+/**
+ * \brief           Wait for semaphore to be available
+ * \param[in]       p: Pointer to semaphore structure
+ * \param[in]       timeout: Timeout to wait in milliseconds. When `0` is applied, wait forever
+ * \return          Number of milliseconds waited for semaphore to become available or
+ *                      \ref LWGSM_SYS_TIMEOUT if not available within given time
+ */
 uint32_t
 lwgsm_sys_sem_wait(lwgsm_sys_sem_t* p, uint32_t timeout) {
-    uint32_t t = xTaskGetTickCount();
-    return xSemaphoreTake(*p, !timeout ? portMAX_DELAY : pdMS_TO_TICKS(timeout)) == pdPASS ? ((xTaskGetTickCount() - t) * portTICK_PERIOD_MS): LWGSM_SYS_TIMEOUT;
-}
-
+    uint32_t tick = xTaskGetTickCount();
+    if (xSemaphoreTake(*p, !timeout ? portMAX_DELAY : timeout / portTICK_PERIOD_MS) == pdTRUE) {
+      return (xTaskGetTickCount() - tick)/portTICK_PERIOD_MS;
+    }
+    return LWGSM_SYS_TIMEOUT;
+}
+
+/**
+ * \brief           Release semaphore
+ * \param[in]       p: Pointer to semaphore structure
+ * \return          `1` on success, `0` otherwise
+ */
 uint8_t
 lwgsm_sys_sem_release(lwgsm_sys_sem_t* p) {
-    return xSemaphoreGive(*p) == pdPASS;
-}
-
+    return xSemaphoreGive(*p) == pdTRUE;
+}
+
+/**
+ * \brief           Check if semaphore is valid
+ * \param[in]       p: Pointer to semaphore structure
+ * \return          `1` on success, `0` otherwise
+ */
 uint8_t
 lwgsm_sys_sem_isvalid(lwgsm_sys_sem_t* p) {
     return p != NULL && *p != NULL;
 }
 
+/**
+ * \brief           Invalid semaphore
+ * \param[in]       p: Pointer to semaphore structure
+ * \return          `1` on success, `0` otherwise
+ */
 uint8_t
 lwgsm_sys_sem_invalid(lwgsm_sys_sem_t* p) {
     *p = LWGSM_SYS_SEM_NULL;
     return 1;
 }
 
+/**
+ * \brief           Create a new message queue with entry type of `void *`
+ * \param[out]      b: Pointer to message queue structure
+ * \param[in]       size: Number of entries for message queue to hold
+ * \return          `1` on success, `0` otherwise
+ */
 uint8_t
 lwgsm_sys_mbox_create(lwgsm_sys_mbox_t* b, size_t size) {
-    *b = xQueueCreate(size, sizeof(freertos_mbox_t));
+    *b = xQueueCreate(size, sizeof(void*));
     return *b != NULL;
 }
 
+/**
+ * \brief           Delete message queue
+ * \param[in]       b: Pointer to message queue structure
+ * \return          `1` on success, `0` otherwise
+ */
 uint8_t
 lwgsm_sys_mbox_delete(lwgsm_sys_mbox_t* b) {
     if (uxQueueMessagesWaiting(*b)) {
         return 0;
     }
     vQueueDelete(*b);
-    return 1;
-}
-
+    return b == NULL;
+}
+
+/**
+ * \brief           Put a new entry to message queue and wait until memory available
+ * \param[in]       b: Pointer to message queue structure
+ * \param[in]       m: Pointer to entry to insert to message queue
+ * \return          Time in units of milliseconds needed to put a message to queue
+ */
 uint32_t
 lwgsm_sys_mbox_put(lwgsm_sys_mbox_t* b, void* m) {
-    freertos_mbox_t mb;
-    uint32_t t = xTaskGetTickCount();
-
-    mb.d = m;
-    xQueueSend(*b, &mb, portMAX_DELAY);
-    return xTaskGetTickCount() - t;
-}
-
+    uint32_t tick = xTaskGetTickCount();
+    if (xQueueSend(*b, &m, portMAX_DELAY) == pdTRUE)
+    {
+      return (xTaskGetTickCount() - tick)/portTICK_PERIOD_MS;
+    }
+    return LWGSM_SYS_TIMEOUT;
+}
+
+/**
+ * \brief           Get a new entry from message queue with timeout
+ * \param[in]       b: Pointer to message queue structure
+ * \param[in]       m: Pointer to pointer to result to save value from message queue to
+ * \param[in]       timeout: Maximal timeout to wait for new message. When `0` is applied, wait for unlimited time
+ * \return          Time in units of milliseconds needed to put a message to queue
+ *                      or \ref LWGSM_SYS_TIMEOUT if it was not successful
+ */
 uint32_t
 lwgsm_sys_mbox_get(lwgsm_sys_mbox_t* b, void** m, uint32_t timeout) {
-    freertos_mbox_t mb;
-    uint32_t t = xTaskGetTickCount();
-
-    if (xQueueReceive(*b, &mb, !timeout ? portMAX_DELAY : pdMS_TO_TICKS(timeout))) {
-        *m = mb.d;
-        return (xTaskGetTickCount() - t) * portTICK_PERIOD_MS;
+    uint32_t tick = xTaskGetTickCount();
+    if(xQueueReceive(*b, m, !timeout ? portMAX_DELAY : timeout / portTICK_PERIOD_MS) == pdTRUE) {
+      return (xTaskGetTickCount() - tick)/portTICK_PERIOD_MS;
     }
     return LWGSM_SYS_TIMEOUT;
 }
 
+/**
+ * \brief           Put a new entry to message queue without timeout (now or fail)
+ * \param[in]       b: Pointer to message queue structure
+ * \param[in]       m: Pointer to message to save to queue
+ * \return          `1` on success, `0` otherwise
+ */
 uint8_t
 lwgsm_sys_mbox_putnow(lwgsm_sys_mbox_t* b, void* m) {
-    freertos_mbox_t mb;
-
-    mb.d = m;
-    return xQueueSendFromISR(*b, &mb, 0) == pdPASS;
-}
-
+    return xQueueSend(*b, &m, 0) == pdTRUE;
+}
+
+/**
+ * \brief           Get an entry from message queue immediately
+ * \param[in]       b: Pointer to message queue structure
+ * \param[in]       m: Pointer to pointer to result to save value from message queue to
+ * \return          `1` on success, `0` otherwise
+ */
 uint8_t
 lwgsm_sys_mbox_getnow(lwgsm_sys_mbox_t* b, void** m) {
-    freertos_mbox_t mb;
-
-    if (xQueueReceive(*b, &mb, 0)) {
-        *m = mb.d;
-        return 1;
-    }
-    return 0;
-}
-
+    return xQueueReceive(*b, m, 0) == pdTRUE;
+}
+
+/**
+ * \brief           Check if message queue is valid
+ * \param[in]       b: Pointer to message queue structure
+ * \return          `1` on success, `0` otherwise
+ */
 uint8_t
 lwgsm_sys_mbox_isvalid(lwgsm_sys_mbox_t* b) {
     return b != NULL && *b != NULL;
 }
 
+/**
+ * \brief           Invalid message queue
+ * \param[in]       b: Pointer to message queue structure
+ * \return          `1` on success, `0` otherwise
+ */
 uint8_t
 lwgsm_sys_mbox_invalid(lwgsm_sys_mbox_t* b) {
     *b = LWGSM_SYS_MBOX_NULL;
     return 1;
 }
 
-uint8_t
-lwgsm_sys_thread_create(lwgsm_sys_thread_t* t, const char* name, lwgsm_sys_thread_fn thread_func, void* const arg, size_t stack_size, lwgsm_sys_thread_prio_t prio) {
-    return xTaskCreate(thread_func, name, stack_size / sizeof(portSTACK_TYPE), arg, prio, t) == pdPASS ? 1 : 0;
-}
-
+/**
+ * \brief           Create a new thread
+ * \param[out]      t: Pointer to thread identifier if create was successful.
+ *                     It may be set to `NULL`
+ * \param[in]       name: Name of a new thread
+ * \param[in]       thread_func: Thread function to use as thread body
+ * \param[in]       arg: Thread function argument
+ * \param[in]       stack_size: Size of thread stack in uints of bytes. If set to 0, reserve default stack size
+ * \param[in]       prio: Thread priority
+ * \return          `1` on success, `0` otherwise
+ */
+uint8_t
+lwgsm_sys_thread_create(lwgsm_sys_thread_t* t, const char* name, lwgsm_sys_thread_fn thread_func,
+                      void* const arg, size_t stack_size, lwgsm_sys_thread_prio_t prio) {
+    lwgsm_sys_thread_t id = NULL;
+    if (xTaskCreate(thread_func,
+                    name,
+                    4096,
+                    //stack_size/sizeof(portSTACK_TYPE)*2,
+                    arg,
+                    prio,
+                    id) == pdPASS) {
+      *t = id;
+      return 1;
+    }
+    return 0;
+}
+
+/**
+ * \brief           Terminate thread (shut it down and remove)
+ * \param[in]       t: Pointer to thread handle to terminate.
+ *                      If set to `NULL`, terminate current thread (thread from where function is called)
+ * \return          `1` on success, `0` otherwise
+ */
 uint8_t
 lwgsm_sys_thread_terminate(lwgsm_sys_thread_t* t) {
-    vTaskDelete(*t);
-    return 1;
-}
-
+    vTaskDelete(t != NULL ? *t : NULL);
+    return 1;
+}
+
+/**
+ * \brief           Yield current thread
+ * \return          `1` on success, `0` otherwise
+ */
 uint8_t
 lwgsm_sys_thread_yield(void) {
-    taskYIELD();
+    vTaskDelay(0);
     return 1;
 }
 
